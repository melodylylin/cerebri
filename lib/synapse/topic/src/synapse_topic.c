--- conflicted
+++ resolved
@@ -51,35 +51,6 @@
     .lock = Z_MUTEX_INITIALIZER(g_ctx.lock)
 };
 
-<<<<<<< HEAD
-#define TOPIC_DICTIONARY()                                                                             \
-    (accel_sp, &topic_accel_sp, "accel_sp"),                                                           \
-        (actuators, &topic_actuators, "actuators"),                                                    \
-        (altimeter, &topic_altimeter, "altimeter"),                                                    \
-        (angular_velocity_sp, &topic_angular_velocity_sp, "angular_velocity_sp"),                      \
-        (attitude_sp, &topic_attitude_sp, "attitude_sp"),                                              \
-        (battery_state, &topic_battery_state, "battery_state"),                                        \
-        (cmd_vel, &topic_cmd_vel, "cmd_vel"),                                                          \
-        (estimator_odometry, &topic_estimator_odometry, "estimator_odometry"),                         \
-        (force_sp, &topic_force_sp, "force_sp"),                                                       \
-        (imu, &topic_imu, "imu"),                                                                      \
-        (joy, &topic_joy, "joy"),                                                                      \
-        (led_array, &topic_led_array, "led_array"),                                                    \
-        (magnetic_field, &topic_magnetic_field, "magnetic_field"),                                     \
-        (moment_sp, &topic_moment_sp, "moment_sp"),                                                    \
-        (nav_sat_fix, &topic_nav_sat_fix, "nav_sat_fix"),                                              \
-        (offboard_bezier_trajectory, &topic_offboard_bezier_trajectory, "offboard_bezier_trajectory"), \
-        (offboard_clock_offset, &topic_offboard_clock_offset, "offboard_clock_offset"),                \
-        (offboard_cmd_vel, &topic_offboard_cmd_vel, "offboard_cmd_vel"),                               \
-        (offboard_joy, &topic_offboard_joy, "offboard_joy"),                                           \
-        (offboard_odometry, &topic_offboard_odometry, "offboard_odometry"),                            \
-        (orientation_sp, &topic_orientation_sp, "orientation_sp"),                                     \
-        (position_sp, &topic_position_sp, "position_sp"),                                              \
-        (pwm, &topic_pwm, "pwm"),                                                                      \
-        (safety, &topic_safety, "safety"),                                                             \
-        (status, &topic_status, "status"),                                                             \
-        (velocity_sp, &topic_velocity_sp, "velocity_sp"),                                              \
-=======
 #define TOPIC_DICTIONARY()                                                        \
         (accel_ff, &topic_accel_ff, "accel_ff"),                                  \
         (accel_sp, &topic_accel_sp, "accel_sp"),                                  \
@@ -103,12 +74,17 @@
         (moment_ff, &topic_moment_ff, "moment_ff"),                               \
         (moment_sp, &topic_moment_sp, "moment_sp"),                               \
         (nav_sat_fix, &topic_nav_sat_fix, "nav_sat_fix"),                         \
-        (orientation_sp, &topic_orientation_sp, "orientation_sp"),                \
-        (position_sp, &topic_position_sp, "position_sp"),                         \
-        (safety, &topic_safety, "safety"),                                        \
-        (status, &topic_status, "status"),                                        \
-        (velocity_sp, &topic_velocity_sp, "velocity_sp"),                         \
->>>>>>> ac8664df
+        (offboard_bezier_trajectory, &topic_offboard_bezier_trajectory, "offboard_bezier_trajectory"), \
+        (offboard_clock_offset, &topic_offboard_clock_offset, "offboard_clock_offset"),                \
+        (offboard_cmd_vel, &topic_offboard_cmd_vel, "offboard_cmd_vel"),                               \
+        (offboard_joy, &topic_offboard_joy, "offboard_joy"),                                           \
+        (offboard_odometry, &topic_offboard_odometry, "offboard_odometry"),                            \
+        (orientation_sp, &topic_orientation_sp, "orientation_sp"),                                     \
+        (position_sp, &topic_position_sp, "position_sp"),                                              \
+        (pwm, &topic_pwm, "pwm"),                                                                      \
+        (safety, &topic_safety, "safety"),                                                             \
+        (status, &topic_status, "status"),                                                             \
+        (velocity_sp, &topic_velocity_sp, "velocity_sp"),                                              \
         (wheel_odometry, &topic_wheel_odometry, "wheel_odometry")
 
 static void shell_callback(const struct shell* sh, uint8_t* data, size_t len)
