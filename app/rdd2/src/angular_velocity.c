--- conflicted
+++ resolved
@@ -3,7 +3,7 @@
  * SPDX-License-Identifier: Apache-2.0
  */
 
-#include <math.h>
+#include <assert.h>
 
 #include <synapse_topic_list.h>
 #include <zephyr/logging/log.h>
@@ -65,12 +65,8 @@
     zros_sub_init(&ctx->sub_angular_velocity_sp, &ctx->node,
         &topic_angular_velocity_sp, &ctx->angular_velocity_sp, 50);
     zros_sub_init(&ctx->sub_estimator_odometry, &ctx->node,
-<<<<<<< HEAD
         &topic_estimator_odometry, &ctx->estimator_odometry, 50);
-=======
-        &topic_estimator_odometry, &ctx->estimator_odometry, 300);
-    zros_sub_init(&ctx->sub_moment_ff, &ctx->node, &topic_moment_ff, &ctx->moment_ff, 300);
->>>>>>> ac8664df
+    zros_sub_init(&ctx->sub_moment_ff, &ctx->node, &topic_moment_ff, &ctx->moment_ff, 50);
     zros_pub_init(&ctx->pub_moment_sp, &ctx->node, &topic_moment_sp, &ctx->moment_sp);
     atomic_set(&ctx->running, 1);
 }
@@ -198,19 +194,12 @@
             }
         }
 
-<<<<<<< HEAD
         // publish moment setpoint
         if (data_ok) {
-            ctx->moment_sp.x = M[0];
-            ctx->moment_sp.y = M[1];
-            ctx->moment_sp.z = M[2];
+            ctx->moment_sp.x = M[0] + ctx->moment_ff.x;
+            ctx->moment_sp.y = M[1] + ctx->moment_ff.y;
+            ctx->moment_sp.z = M[2] + ctx->moment_ff.z;
             zros_pub_update(&ctx->pub_moment_sp);
-=======
-            // compute control
-            ctx->moment_sp.x = M[0] + (double)ctx->moment_ff.x;
-            ctx->moment_sp.y = M[1] + (double)ctx->moment_ff.y;
-            ctx->moment_sp.z = M[2] + (double)ctx->moment_ff.z;
->>>>>>> ac8664df
         }
     }
 
@@ -265,7 +254,6 @@
 
 static int rdd2_angular_velocity_sys_init(void)
 {
-    k_msleep(1000);
     return start(&g_ctx);
 };
 
